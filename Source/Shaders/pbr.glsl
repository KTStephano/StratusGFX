STRATUS_GLSL_VERSION

/**
 * @see https://learnopengl.com/PBR/Theory
 *
 * The equation we're working off of is Lo(p,ωo)=Integral [(kd(c/π)+DFG/(4(ωo⋅n)(ωi⋅n)))*Li(p,ωi)n⋅ωi] dωi
 *
 * We effectively discretize the function by just calculating it from the perspective of each light rather than
 * trying to solve the indefinite integral (which from what I understand has no analytical solution). This is also
 * known as a numerical solution where a finite number of steps approximate the real solution.
 *
 * Lo(p, wo) effectively stands for the light intensity (radiance) at point p when viewed from wo.
 *
 * kd is equal to 1.0 - ks, where ks is the specular component (roughly F in the above)
 *
 * (c/π) is equal to (surface color aka diffuse / pi), where the division by pi normalizes the color.
 *
 * DFG is three separate functions D, F, G:
 *      D = normal distribution function = α^2 / (π ((n⋅h) ^ 2 (α ^ 2 − 1)+1) ^ 2)
          ==> Approximates the total surface area of the microfacets which are perfectly aligned with the half angle vector
          ==> a is the surface's roughness
          ==> n is the surface normal
          ==> h is the half angle vector = normalize (l + v) = (l + v) / || l + v ||
          ==> Since n and h are normalized, n dot h is equal to cos(angle between them)
        F = Fresnel (Freh-nel) equation = F0+(1−F0)(1−(h⋅v)) ^ 5
          ==> Describes the ratio of the light that gets reflected (specular) over the light that gets refracted (diffuse)
          ==> A good approximation of specular component from earlier lighting approximations such as Blinn-Phong
          ==> F0 represents the base reflectivity of the surface calculated using indices of refraction (IOR)
              as the viewing angle gets closer and closer to 90 degrees, the stronger the Fresnel and thus reflections
              (demonstrated by looking at even a rough surface from a 90 degree angle - generally you will see some shine)
          ==> https://refractiveindex.info/ is a good place for F0
          ==> h*v is the dot product of normalized half angle vector and normalized view vector, so it is cos(angle between them)
        G = G(n,v,l,k)=Gsub(n,v,k)Gsub(n,l,k)
          ==> Approximates the amount of surface area where parts of the geometry occlude other parts of the surface (self-shadowing)
          ==> n is the surface normal
          ==> v is the view direction
          ==> k is a remapping of roughness based on whether we're using direct or IBL lighting
              (direct) = (a + 1) ^ 2 / 8
              (IBL)    = a ^ 2 / 2
          ==> l is the light direction vector
        Gsub = G_Schlick_GGX = n⋅v / ((n⋅v)(1−k)+k) (see above for definition of terms)

 * Li(p, wi) is the radiance of point p when viewed from light Wi. It is equal to (light_color * attenuation)
          ==> attenuation when using quadratic attenuation is equal to 1.0 / distance ^ 2
          ==> distance = length(light_pos - world_pos)

 * n*wi is equal to cos(angle between n and light wi) since both are normalized
 * wi = normalize(light_pos - world_pos)
 */

#include "common.glsl"

uniform float infiniteLightZnear;
uniform float infiniteLightZfar;
uniform vec3 infiniteLightDirection;
uniform float infiniteLightDepthBias = 0.0;
uniform sampler2DArrayShadow infiniteLightShadowMap;
// Each vec4 offset has two pairs of two (x, y) texel offsets. For each cascade we sample
// a neighborhood of 4 texels and additive blend the results.
uniform vec4 shadowOffset[2];
// Represents a plane which transitions from 0 to 1 as soon as two cascades overlap
uniform vec4 cascadePlanes[3];
uniform mat4 cascadeProjViews[4];

uniform float worldLightAmbientIntensity = 0.003;
uniform float pointLightAmbientIntensity = 0.003;
uniform float ambientIntensity = 0.00025;

// Synchronized with definition found in StratusGpuCommon.h
#define MAX_TOTAL_SHADOW_ATLASES (14)
#define MAX_TOTAL_SHADOWS_PER_ATLAS (300)
#define MAX_TOTAL_SHADOW_MAPS (MAX_TOTAL_SHADOW_ATLASES * MAX_TOTAL_SHADOWS_PER_ATLAS)

// Synchronized with definition found in StratusGpuCommon.h
struct AtlasEntry {
    int index;
    int layer;
};

// Main idea came from https://learnopengl.com/Advanced-Lighting/Shadows/Point-Shadows
float calculateShadowValue8Samples(samplerCubeArray shadowMaps, int shadowIndex, float lightFarPlane, vec3 fragPos, vec3 lightPos, float lightNormalDotProduct, float minBias) {
    // Not required for fragDir to be normalized
    vec3 fragDir = fragPos - lightPos;
    float currentDepth = length(fragDir);

    // Part of this came from GPU Gems
    // @see http://developer.download.nvidia.com/books/HTML/gpugems/gpugems_ch12.html
    //float bias = (currentDepth * max(0.5 * (1.0 - max(lightNormalDotProduct, 0.0)), minBias));
    float bias = currentDepth * max(minBias, ( saturate( lightNormalDotProduct ) ) * 0.03);
    // Now we use a sampling-based method to look around the current pixel
    // and blend the values for softer shadows (introduces some blur). This falls
    // under the category of Percentage-Closer Filtering (PCF) algorithms.
    float shadow = 0.0;
    float offset = 0.3;
    float offsets[2] = float[](-offset, offset);
    // This should result in 2*2*2 = 8 samples
    for (int x = 0; x < 2; ++x) {
        for (int y = 0; y < 2; ++y) {
            for (int z = 0; z < 2; ++z) {
<<<<<<< HEAD
                float depth = textureLod(shadowMaps, vec4(fragDir + vec3(offsets[x], offsets[y], offsets[z]), float(shadowIndex)), 0).r;
=======
                float depth = texture(shadowMap, fragDir + vec3(offsets[x], offsets[y], offsets[z])).r;
>>>>>>> 34268855
                // It's very important to multiply by lightFarPlane. The recorded depth
                // is on the range [0, 1] so we need to convert it back to what it was originally
                // or else our depth comparison will fail.
                depth = depth * lightFarPlane;
                if ((currentDepth - bias) > depth) {
                    shadow = shadow + 1.0;
                }
            }
        }
    }

    return shadow / 8.0;
}

// Main idea came from https://learnopengl.com/Advanced-Lighting/Shadows/Point-Shadows
float calculateShadowValue1Sample(samplerCubeArray shadowMaps, int shadowIndex, float lightFarPlane, vec3 fragPos, vec3 lightPos, float lightNormalDotProduct, float minBias) {
    // Not required for fragDir to be normalized
    vec3 fragDir = fragPos - lightPos;
    float currentDepth = length(fragDir);

    // Part of this came from GPU Gems
    // @see http://developer.download.nvidia.com/books/HTML/gpugems/gpugems_ch12.html
    //float bias = (currentDepth * max(0.5 * (1.0 - max(lightNormalDotProduct, 0.0)), minBias));
    float bias = currentDepth * max(minBias, ( saturate( lightNormalDotProduct ) ) * 0.03);
    float shadow = 0.0;
<<<<<<< HEAD
    float depth = textureLod(shadowMaps, vec4(fragDir, float(shadowIndex)), 0).r;
=======
    float depth = texture(shadowMap, fragDir).r;
>>>>>>> 34268855
    // It's very important to multiply by lightFarPlane. The recorded depth
    // is on the range [0, 1] so we need to convert it back to what it was originally
    // or else our depth comparison will fail.
    depth = depth * lightFarPlane;
    if ((currentDepth - bias) > depth) {
        shadow = 1.0;
    }

    return shadow;
}

// See https://developer.download.nvidia.com/books/HTML/gpugems/gpugems_ch11.html
float sampleShadowTexture(sampler2DArrayShadow shadow, vec4 coords, float depth, vec2 offset, float bias) {
    coords.w = depth - bias;
    coords.xy += offset;
    return texture(shadow, coords);
    // float closestDepth = texture(shadow, coords).r;
    // // 0.0 means not in shadow, 1.0 means fully in shadow
    // return depth > closestDepth ? 1.0 : 0.0;
    // return closestDepth;
}

// For more information, see:
//      "Foundations of Game Development, Volume 2: Rendering", pp. 189
//      https://learnopengl.com/Advanced-Lighting/Shadows/Shadow-Mapping
//      https://ogldev.org/www/tutorial49/tutorial49.html
//      https://alextardif.com/shadowmapping.html
//      https://johanmedestrom.wordpress.com/2016/03/18/opengl-cascaded-shadow-maps/
//      https://johanmedestrom.wordpress.com/2016/03/18/opengl-cascaded-shadow-maps/
//      https://developer.download.nvidia.com/books/HTML/gpugems/gpugems_ch11.html
//      http://www.opengl-tutorial.org/intermediate-tutorials/tutorial-16-shadow-mapping/
float calculateInfiniteShadowValue(vec4 fragPos, vec3 cascadeBlends, vec3 normal, bool useDepthBias) {
	// Since dot(l, n) = cos(theta) when both are normalized, below should compute tan theta
    // See: http://www.opengl-tutorial.org/intermediate-tutorials/tutorial-16-shadow-mapping/
	//float tanTheta = tan(acos(dot(normalize(infiniteLightDirection), normal)));
    //float bias = 0.005 * tanTheta;
    //bias = -clamp(bias, 0.0, 0.01);
    //float bias = 2e-19;
    float bias = infiniteLightDepthBias / (infiniteLightZfar - infiniteLightZnear);
    if (!useDepthBias) {
        bias = 0.0;
    }

    vec4 position = fragPos;
    position.xyz += normal * ( 1.0f - saturate( dot( normal, infiniteLightDirection ) ) ) * 1.0;

    vec4 p1, p2;
    vec3 cascadeCoords[4];
    // cascadeCoords[0] = cascadeCoord0 * 0.5 + 0.5;
    for (int i = 0; i < 4; ++i) {
        // cascadeProjViews[i] * position puts the coordinates into clip space which are on the range of [-1, 1].
        // Since we are looking for texture coordinates on the range [0, 1], we first perform the perspective divide
        // and then perform * 0.5 + vec3(0.5).
        vec4 coords = cascadeProjViews[i] * position;
        cascadeCoords[i] = coords.xyz / coords.w; // Perspective divide
        cascadeCoords[i].xyz = cascadeCoords[i].xyz * 0.5 + vec3(0.5);
    }

    bool beyondCascade2 = cascadeBlends.y >= 0.0;
    bool beyondCascade3 = cascadeBlends.z >= 0.0;
    // p1.z = float(beyondCascade2) * 2.0;
    // p2.z = float(beyondCascade3) * 2.0 + 1.0;

    int index1 = beyondCascade2 ? 2 : 0;
    int index2 = beyondCascade3 ? 3 : 1;
    p1.z = float(index1);
    p2.z = float(index2);

    vec2 shadowCoord1 = cascadeCoords[index1].xy;
    vec2 shadowCoord2 = cascadeCoords[index2].xy;
    // Convert from range [-1, 1] to [0, 1]
    // shadowCoord1 = shadowCoord1 * 0.5 + 0.5;
    // shadowCoord2 = shadowCoord2 * 0.5 + 0.5;
    float depth1 = cascadeCoords[index1].z;
    float depth2 = cascadeCoords[index2].z;
    // Clamp depths between [0, 1] for final cascade to prevent darkening beyond bounds
    depth2 = beyondCascade3 ? saturate(depth2) : depth2;

    //vec3 blend = saturate(vec3(cascadeBlend[0], cascadeBlend[1], cascadeBlend[2]));
    float weight = beyondCascade2 ? saturate(cascadeBlends.y) - saturate(cascadeBlends.z) : 1.0 - saturate(cascadeBlends.x);

    vec2 wh = computeTexelSize(infiniteLightShadowMap, 0);
                         
    float light1 = 0.0;
    float light2 = 0.0;
    float samples = 0.0;
    p1.xy = shadowCoord1;
    p2.xy = shadowCoord2;
    // 16-sample filtering - see https://developer.download.nvidia.com/books/HTML/gpugems/gpugems_ch11.html
    float bound = 1.0; // 1.5 = 16 sample; 1.0 = 4 sample
    for (float y = -bound; y <= bound; y += 1.0) {
        for (float x = -bound; x <= bound; x += 1.0) {
            light1 += sampleShadowTexture(infiniteLightShadowMap, p1, depth1, vec2(x, y) * wh, bias);
            light2 += sampleShadowTexture(infiniteLightShadowMap, p2, depth2, vec2(x, y) * wh, bias);
            ++samples;
        }
    }

    // blend and return
    return mix(light2, light1, weight) * (1.0 / samples); //* 0.25;
}

float normalDistribution(float NdotH, float roughness) {
    float roughness2 = roughness * roughness;
    float roughness4 = roughness2 * roughness2;

    float denominator = (NdotH * NdotH) * (roughness4 - 1.0) + 1.0;
    denominator = PI * (denominator * denominator);
    return roughness4 / max(denominator, PREVENT_DIV_BY_ZERO);
}

vec3 fresnel(vec3 albedo, float HdotV, vec3 baseReflectivity, float metallic) {
    vec3 F0 = mix(baseReflectivity, albedo, metallic);
    return F0 + (1.0 - F0) * pow(clamp(1.0 - HdotV, 0.0, 1.0), 5);
}

float geometrySchlickGGX(float NdotX, float k) {
    return NdotX / max(NdotX * (1 - k) + k, PREVENT_DIV_BY_ZERO);
}

float geometry(vec3 normal, vec3 viewDir, vec3 lightDir, float roughness) {
    float r = roughness + 1.0;
    float k = (r * r) / 8.0;
    float NdotV = max(dot(normal, viewDir), 0.0);
    float NdotL = max(dot(normal, lightDir), 0.0);
    return geometrySchlickGGX(NdotV, k) * geometrySchlickGGX(NdotL, k);
}

float quadraticAttenuation(vec3 lightDir) {
    float lightDist = length(lightDir);
    return 1.0 / (1.0 + lightDist * lightDist);
}

float vplAttenuation(vec3 lightDir, float lightRadius) {
    float minDist = 10.0 * lightRadius;
    float maxDist = 0.75 * lightRadius;
    //float lightDist = max(length(lightDir), minDist);
    float lightDist = length(lightDir);
    //float lightDist = clamp(length(lightDir), minDist, maxDist);
    return 1.0 / (minDist + 1.0 * lightDist * lightDist);
}

vec3 calculateLighting(vec3 lightColor, vec3 lightDir, vec3 viewDir, vec3 normal, vec3 baseColor, 
    float roughness, float metallic, float ao, float shadowFactor, vec3 baseReflectivity, 
    float attenuationFactor, float ambientIntensity) {
    
    vec3 V = viewDir;
    vec3 L = normalize(lightDir);
    vec3 H = normalize(V + L);
    vec3 N = normal;

    float NdotH    = max(dot(N, H), 0.0);
    float HdotV    = max(dot(H, V), 0.0);
    float W0dotN   = max(dot(V, N), 0.0);
    float WidotN   = max(dot(L, N), 0.0);
    float NdotWi   = max(dot(N, L), 0.0);
    vec3 F         = fresnel(baseColor, clamp(HdotV, 0.0, 1.0), baseReflectivity, metallic);
    vec3 kS        = F;
    // We multiply by inverse of metallic since we only want non-metals to have diffuse lighting
    vec3 kD        = (vec3(1.0) - kS) * (1.0 - metallic); // TODO: UNCOMMENT METALLIC PART
    float D        = normalDistribution(NdotH, roughness);
    float G        = geometry(N, V, L, roughness);
    vec3 radiance  = lightColor; // * attenuationFactor;
    vec3 specular  = (D * F * G) / max((4 * W0dotN * WidotN), PREVENT_DIV_BY_ZERO);

    //float atmosphericIntensity = getAtmosphericIntensity(atmosphereBuffer, lightColor, fsTexCoords * vec2(windowWidth, windowHeight));

    vec3 ambient = baseColor * ao * lightColor * ambientIntensity; // * attenuationFactor;
    vec3 finalBrightnes = (kD * baseColor / PI + specular) * radiance * NdotWi;

    //return (1.0 - shadowFactor) * ((kD * baseColor / PI + specular) * diffuse * NdotWi);
    return attenuationFactor * (ambient + shadowFactor * finalBrightnes);
}

vec3 calculateDiffuseOnlyLighting(vec3 lightColor, vec3 lightDir, vec3 viewDir, vec3 normal, vec3 baseColor, 
    float metallic, float ao, float shadowFactor, vec3 baseReflectivity, float attenuationFactor, float ambientIntensity) {
    
    vec3 V = viewDir;
    vec3 L = normalize(lightDir);
    vec3 H = normalize(V + L);
    vec3 N = normal;

    float NdotH    = max(dot(N, H), 0.0);
    float HdotV    = max(dot(H, V), 0.0);
    float NdotWi   = max(dot(N, L), 0.0);
    vec3 F         = fresnel(baseColor, clamp(HdotV, 0.0, 1.0), baseReflectivity, metallic);
    vec3 kS        = F;
    // We multiply by inverse of metallic since we only want non-metals to have diffuse lighting
    vec3 kD        = (vec3(1.0) - kS) * (1.0 - metallic); // TODO: UNCOMMENT METALLIC PART
    vec3 radiance  = lightColor; // * attenuationFactor;

    //float atmosphericIntensity = getAtmosphericIntensity(atmosphereBuffer, lightColor, fsTexCoords * vec2(windowWidth, windowHeight));

    vec3 ambient = baseColor * ao * lightColor * ambientIntensity; // * attenuationFactor;
    vec3 finalBrightnes = (kD * baseColor / PI) * radiance * NdotWi;

    //return (1.0 - shadowFactor) * ((kD * baseColor / PI + specular) * diffuse * NdotWi);
    return attenuationFactor * (ambient + shadowFactor * finalBrightnes);
}

vec3 calculatePointLighting(vec3 fragPosition, vec3 baseColor, vec3 normal, vec3 viewDir, vec3 lightPos, vec3 lightColor, float roughness, float metallic, float ao, float shadowFactor, vec3 baseReflectivity) {
    vec3 lightDir   = lightPos - fragPosition;

    return calculateLighting(lightColor, lightDir, viewDir, normal, baseColor, roughness, metallic, ao, 1.0 - shadowFactor, baseReflectivity, quadraticAttenuation(lightDir), pointLightAmbientIntensity);
}

vec3 calculateVirtualPointLighting(vec3 fragPosition, vec3 baseColor, vec3 normal, vec3 viewDir, vec3 lightPos, vec3 lightColor,
    float lightRadius, float roughness, float metallic, float ao, float shadowFactor, vec3 baseReflectivity) {

    vec3 lightDir   = lightPos - fragPosition;

    //return calculateLighting(lightColor, lightDir, viewDir, normal, baseColor, roughness, metallic, ao, 1.0 - shadowFactor, baseReflectivity, vplAttenuation(lightDir, lightRadius), 0.0);
    return calculateDiffuseOnlyLighting(lightColor, lightDir, viewDir, normal, baseColor, metallic, ao, 1.0 - shadowFactor, baseReflectivity, vplAttenuation(lightDir, lightRadius), 0.003);
}<|MERGE_RESOLUTION|>--- conflicted
+++ resolved
@@ -97,11 +97,7 @@
     for (int x = 0; x < 2; ++x) {
         for (int y = 0; y < 2; ++y) {
             for (int z = 0; z < 2; ++z) {
-<<<<<<< HEAD
-                float depth = textureLod(shadowMaps, vec4(fragDir + vec3(offsets[x], offsets[y], offsets[z]), float(shadowIndex)), 0).r;
-=======
-                float depth = texture(shadowMap, fragDir + vec3(offsets[x], offsets[y], offsets[z])).r;
->>>>>>> 34268855
+                float depth = texture(shadowMaps, vec4(fragDir + vec3(offsets[x], offsets[y], offsets[z]), float(shadowIndex))).r;
                 // It's very important to multiply by lightFarPlane. The recorded depth
                 // is on the range [0, 1] so we need to convert it back to what it was originally
                 // or else our depth comparison will fail.
@@ -127,11 +123,7 @@
     //float bias = (currentDepth * max(0.5 * (1.0 - max(lightNormalDotProduct, 0.0)), minBias));
     float bias = currentDepth * max(minBias, ( saturate( lightNormalDotProduct ) ) * 0.03);
     float shadow = 0.0;
-<<<<<<< HEAD
-    float depth = textureLod(shadowMaps, vec4(fragDir, float(shadowIndex)), 0).r;
-=======
-    float depth = texture(shadowMap, fragDir).r;
->>>>>>> 34268855
+    float depth = texture(shadowMaps, vec4(fragDir, float(shadowIndex))).r;
     // It's very important to multiply by lightFarPlane. The recorded depth
     // is on the range [0, 1] so we need to convert it back to what it was originally
     // or else our depth comparison will fail.
